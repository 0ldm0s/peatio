--- conflicted
+++ resolved
@@ -70,25 +70,10 @@
   GlobalData.attachTo(document, {pusher: pusher})
   MemberData.attachTo(document, {pusher: pusher}) if gon.accounts
 
-<<<<<<< HEAD
-  MarketTickerUI.attachTo('.ticker')
-  MarketOrdersUI.attachTo('.orders')
-  MarketTradesUI.attachTo('.trades')
-  MarketChartUI.attachTo('.market-chart')
-
-  TransactionsUI.attachTo('#transactions')
-  VerifyMobileNumberUI.attachTo('#new_sms_token')
-  FlashMessageUI.attachTo('.flash-message')
-  TwoFactorAuth.attachTo('.two-factor-auth-container')
-
-=======
->>>>>>> 66474748
   $('.tab-content').on 'mousewheel DOMMouseScroll', (e) ->
     $(@).scrollTop(@scrollTop + e.deltaY)
     e.preventDefault()
 
-<<<<<<< HEAD
   window.pusher = pusher
-=======
-  notifier = window.notifier = new Notifier()
->>>>>>> 66474748
+
+  notifier = window.notifier = new Notifier()