--- conflicted
+++ resolved
@@ -78,23 +78,8 @@
         @trigger 'place_order::input::price', {price: @getLastPrice()}
         @trigger 'place_order::input::volume', {volume: @getBalance()}
       when 'bid'
-<<<<<<< HEAD
-        if not @select('sumSel').val()
-          @select('sumSel').val @getBalance()
-        @computeVolume(event)
-
-  @orderPlan = (event, data) ->
-    @select('priceSel').val(data.price)
-    if data.type is @panelType()
-      @select('volumeSel').val(data.origVolume)
-    else
-      @select('volumeSel').val(data.volume)
-
-    @computeSum(event)
-=======
         @trigger 'place_order::input::price', {price: @getLastPrice()}
         @trigger 'place_order::input::total', {total: @getBalance()}
->>>>>>> 53e32fdc
 
   @refreshBalance = (event, data) ->
     type = @panelType()
@@ -127,9 +112,6 @@
       .hide().text(gon.i18n.place_order[data.label]).fadeIn()
 
   @after 'initialize', ->
-<<<<<<< HEAD
-    @on 'updateAvailable', @updateAvailable
-=======
     type = @panelType()
 
     if type == 'ask'
@@ -145,7 +127,6 @@
     @on 'place_order::price_alert::hide', @priceAlertHide
     @on 'place_order::price_alert::show', @priceAlertShow
     @on 'place_order::order::updated', @updateAvailable
->>>>>>> 53e32fdc
 
     @on document, 'order::plan', @orderPlan
     @on document, 'account::update', @refreshBalance
