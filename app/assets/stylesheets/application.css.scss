--- conflicted
+++ resolved
@@ -10,9 +10,5 @@
 @import 'market_chart';
 @import 'assets';
 @import 'id_document';
-<<<<<<< HEAD
 @import 'history';
-@import 'funds';
-=======
-@import 'history';
->>>>>>> 66474748
+@import 'funds';