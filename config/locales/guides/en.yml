en:
  guides:
    panels:
      balance: Account

    private:
      settings:
        panel: Settings
        index:
          intro: Admin and revise your profile.

      api_tokens:
        panel: API Tokens
        index:
          title: My Tokens
          intro: "A list of all your API tokens. An empty 'IP Whitelist' means any ip is allowed to use the token."
        new:
          title: Create API Token
        create:
          title: Create API Token
        edit:
          title: Edit API Token
        update:
          title: Edit API Token

      deposits:
        panel: Deposit
        intro: You can recharge the CNY to buy bitcoins, or recharge Bitcoin to exchange CNY.
      tickets:
        panel: Tickets

      withdraws:
        panel: Withdrawal
        default-panel: Withdrawal
        new:
          title: Select your preferred withdrawal option
          intro: Select  your withdrawals address and enter the amount you want to withdraw.
          default-panel: Withdrawal History

      fund_sources:
        panel: Fund source
        index:
          title: Create new fund source
          intro: You can creat one new fund source, and it can be available for your deposit or withdrawal later.

      id_documents:
        panel: Real-name Authentication
        new:
          title: Submit real-name authentication information
          intro: In line with the national laws , identity verification is required. please verify your account to proceed.

<<<<<<< HEAD
=======
    verify:
      sms_tokens:
        panel: Verify Phone Number

      two_factors:
        panel: Two-Factor Authentication
        new:
          intro: With 2-Step Verification, you’ll protect your account with both your password and your phone. Here we use Google Authenticator.

      emails:
        pannel: Setup Email

>>>>>>> 88e2e710
    reset_passwords:
      panel: Password
      new:
        title: Reset Password
        intro: Please enter your e-mail address which is verified by your  account, enter verification code to submit,and login your mailbox, follow the prompts to reset your password.
      create:
        title: Reset password
        intro: Please enter your e-mail address which is verified by your  account, enter verification code to submit,and login your mailbox, follow the prompts to reset your password.
      edit:
        title: Set Password
      update:
        title: Set Password

    sessions:
      panel: Login
      new:
        title: Login my account
        intro: Login Peatio now for you to exchange.
      failure:
        title: Login my account
        intro: Login Peatio now for you to exchange.

    identities:
      panel: Create Account
      new:
        title: Create My Account
        intro: This will be your only ID on Peatio which is necessary for your exchange , deposit and withdrawal . please fill it out carefully.
      edit:
        panel: My Account
        title: Reset Password

    two_factors:
      panel:  Two Factor Authenticator
      intro: foobar<|MERGE_RESOLUTION|>--- conflicted
+++ resolved
@@ -49,8 +49,6 @@
           title: Submit real-name authentication information
           intro: In line with the national laws , identity verification is required. please verify your account to proceed.
 
-<<<<<<< HEAD
-=======
     verify:
       sms_tokens:
         panel: Verify Phone Number
@@ -63,7 +61,6 @@
       emails:
         pannel: Setup Email
 
->>>>>>> 88e2e710
     reset_passwords:
       panel: Password
       new:
