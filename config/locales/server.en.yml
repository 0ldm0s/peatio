--- conflicted
+++ resolved
@@ -784,7 +784,9 @@
         switch_30: 30m
         switch_60: 1h
         switch_120: 2h
+        switch_240: 4h
         switch_360: 6h
+        switch_720: 12h
         switch_1440: 1d
         switch_4320: 3d
         switch_10080: 1w
@@ -1610,12 +1612,8 @@
     close: Close
     price: Price
     volume: Volume
-<<<<<<< HEAD
     candlestick: 'Candlestick'
     line: 'Line'
-=======
-    candlestick: Candle Stick
->>>>>>> 96aed888
     minute: m
     hour: Hour
     day: Day
