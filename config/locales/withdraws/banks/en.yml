--- conflicted
+++ resolved
@@ -25,10 +25,6 @@
   admin:
     withdraws:
       banks:
-<<<<<<< HEAD
-        show:
-          withdraw: 银行卡提现
-=======
         index:
           one: 待处理提现订单
           all: 二十四小时内订单
@@ -40,5 +36,4 @@
           succeed_confirm: 确定处理提现？
           reject_confirm: 确定驳回提现？
           withdraw: 银行卡提现
-          empty: 无任何数据
->>>>>>> b454eb2a
+          empty: 无任何数据