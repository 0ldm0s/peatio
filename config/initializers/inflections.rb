# Be sure to restart your server when you modify this file.

# Add new inflection rules using the following format
# (all these examples are active by default):
# ActiveSupport::Inflector.inflections do |inflect|
#   inflect.plural /^(ox)$/i, '\1en'
#   inflect.singular /^(ox)en/i, '\1'
#   inflect.irregular 'person', 'people'
#   inflect.uncountable %w( fish sheep )
# end
#
# These inflection rules are supported but not enabled by default:
# ActiveSupport::Inflector.inflections do |inflect|
#   inflect.acronym 'RESTful'
# end

ActiveSupport::Inflector.inflections do |inflect|
  inflect.acronym 'API'
<<<<<<< HEAD
  inflect.acronym 'AMQP'
=======
  inflect.acronym 'v2'
>>>>>>> 2cdc8999
end<|MERGE_RESOLUTION|>--- conflicted
+++ resolved
@@ -16,9 +16,6 @@
 
 ActiveSupport::Inflector.inflections do |inflect|
   inflect.acronym 'API'
-<<<<<<< HEAD
+  inflect.acronym 'v2'
   inflect.acronym 'AMQP'
-=======
-  inflect.acronym 'v2'
->>>>>>> 2cdc8999
 end