--- conflicted
+++ resolved
@@ -87,54 +87,9 @@
       end
       resources :comments, only: [:create]
     end
-
   end
 
-<<<<<<< HEAD
-  namespace :admin do
-    get '/', to: 'dashboard#index', as: :dashboard
-
-    resources :documents
-    resources :id_documents,     only: [:index, :show, :update]
-    resource  :currency_deposit, only: [:new, :create]
-    resources :members,          only: [:index, :show, :update]
-    resources :proofs
-    resources :tickets, only: [:index, :show] do
-      member do
-        patch :close
-      end
-      resources :comments, only: [:create]
-    end
-
-    resources :members, :only => [:index, :show, :update] do
-      member do
-        post :toggle
-      end
-    end
-
-    namespace :deposits do
-      Deposit.descendants.each do |d|
-        resources d.resource_name
-      end
-    end
-
-    namespace :withdraws do
-      Withdraw.descendants.each do |w|
-        resources w.resource_name
-      end
-    end
-
-    namespace :statistic do
-      resource :members, :only => :show
-      resource :orders, :only => :show
-      resource :trades, :only => :show
-      resource :deposits, :only => :show
-      resource :withdraws, :only => :show
-    end
-  end
-=======
   draw :admin
->>>>>>> 9450cca8
 
   constraints(WhitelistConstraint.new(JSON.parse(Figaro.env.try(:api_whitelist) || '[]'))) do
     namespace :api, defaults: {format: 'json'}, :constraints => MarketConstraint do
