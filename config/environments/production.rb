Peatio::Application.configure do
  # Settings specified here will take precedence over those in config/application.rb

  # Code is not reloaded between requests.
  config.cache_classes = true

  # Eager load code on boot. This eager loads most of Rails and
  # your application in memory, allowing both thread web servers
  # and those relying on copy on write to perform better.
  # Rake tasks automatically ignore this option for performance.
  config.eager_load = true

  # Full error reports are disabled and caching is turned on.
  config.consider_all_requests_local       = false
  config.action_controller.perform_caching = true

  # Enable Rack::Cache to put a simple HTTP cache in front of your application
  # Add `rack-cache` to your Gemfile before enabling this.
  # For large-scale production use, consider using a caching reverse proxy like nginx, varnish or squid.
  # config.action_dispatch.rack_cache = true

  # Disable Rails's static asset server (Apache or nginx will already do this).
  config.serve_static_assets = false

  # Compress JavaScripts and CSS.
  config.assets.js_compressor = :uglifier
  # config.assets.css_compressor = :sass

  # Do not fallback to assets pipeline if a precompiled asset is missed.
  config.assets.compile = false

  # Generate digests for assets URLs.
  config.assets.digest = true

  # Version of your assets, change this if you want to expire all your assets.
  config.assets.version = '1.0'

  # Specifies the header that your server uses for sending files.
  # config.action_dispatch.x_sendfile_header = "X-Sendfile" # for apache
  # config.action_dispatch.x_sendfile_header = 'X-Accel-Redirect' # for nginx

  # Force all access to the app over SSL, use Strict-Transport-Security, and use secure cookies.
  config.force_ssl = false

  # Set to :debug to see everything in the log.
  config.log_level = :info

  # Prepend all log lines with the following tags.
  # config.log_tags = [ :subdomain, :uuid ]

  # Use a different logger for distributed setups.
  # config.logger = ActiveSupport::TaggedLogging.new(SyslogLogger.new)

  # Use a different cache store in production.
  # config.cache_store = :memory_store
  config.cache_store = :redis_store, ENV['REDIS_URL']

  config.session_store :redis_store, :key => '_peatio_session', :expire_after => ENV['SESSION_EXPIRE'].to_i.minutes

  # Enable serving of images, stylesheets, and JavaScripts from an asset server.
  # config.action_controller.asset_host = "http://assets.example.com"

  # Precompile additional assets.
  # application.js, application.css, and all non-JS/CSS in app/assets folder are already added.
<<<<<<< HEAD
  config.assets.precompile += %w( market.css market.js admin.js admin.css html5.js api_v2.css api_v2.js .svg .eot .woff .ttf )
=======
  config.assets.precompile += %w( emberapp.js market.css admin.js admin.css html5.js api_v2.css api_v2.js .svg .eot .woff .ttf )
>>>>>>> c4b69751

  # Ignore bad email addresses and do not raise email delivery errors.
  # Set this to true and configure the email server for immediate delivery to raise delivery errors.
  # config.action_mailer.raise_delivery_errors = false
  config.action_mailer.default_url_options = { host: ENV["URL_HOST"], protocol: ENV['URL_SCHEMA'] }

  config.action_mailer.delivery_method = :smtp
  config.action_mailer.smtp_settings = {
    port:           ENV["SMTP_PORT"],
    domain:         ENV["SMTP_DOMAIN"],
    address:        ENV["SMTP_ADDRESS"],
    user_name:      ENV["SMTP_USERNAME"],
    password:       ENV["SMTP_PASSWORD"],
    authentication: ENV["SMTP_AUTHENTICATION"]
  }

  # Enable locale fallbacks for I18n (makes lookups for any locale fall back to
  # the I18n.default_locale when a translation can not be found).
  config.i18n.fallbacks = true

  # Send deprecation notices to registered listeners.
  config.active_support.deprecation = :notify

  # Disable automatic flushing of the log to improve performance.
  # config.autoflush_log = false

  # Use default logging formatter so that PID and timestamp are not suppressed.
  config.log_formatter = ::Logger::Formatter.new
  config.active_record.default_timezone = :local

  config.middleware.insert_before Rack::Runtime, ::SecurityMiddleware
end<|MERGE_RESOLUTION|>--- conflicted
+++ resolved
@@ -62,11 +62,7 @@
 
   # Precompile additional assets.
   # application.js, application.css, and all non-JS/CSS in app/assets folder are already added.
-<<<<<<< HEAD
-  config.assets.precompile += %w( market.css market.js admin.js admin.css html5.js api_v2.css api_v2.js .svg .eot .woff .ttf )
-=======
-  config.assets.precompile += %w( emberapp.js market.css admin.js admin.css html5.js api_v2.css api_v2.js .svg .eot .woff .ttf )
->>>>>>> c4b69751
+  config.assets.precompile += %w( emberapp.js market.js market.css admin.js admin.css html5.js api_v2.css api_v2.js .svg .eot .woff .ttf )
 
   # Ignore bad email addresses and do not raise email delivery errors.
   # Set this to true and configure the email server for immediate delivery to raise delivery errors.
